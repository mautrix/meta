--- conflicted
+++ resolved
@@ -52,7 +52,11 @@
 	Mid                  string `url:"mid,omitempty"`               // not required
 	Aaid                 string `url:"__aaid,omitempty"`
 
-<<<<<<< HEAD
+	ClientPreviousActorID string `url:"client_previous_actor_id,omitempty"` // not required
+	RouteURL              string `url:"route_url,omitempty"`                // not required
+	RoutingNamespace      string `url:"routing_namespace,omitempty"`        // not required
+	Crn                   string `url:"__crn,omitempty"`                    // not required
+
 	// Messenger Lite:
 	Method string `url:"method,omitempty"`
 	Pretty string `url:"pretty,omitempty"` // "true" or "false"
@@ -66,12 +70,6 @@
 	EnableCanonicalVariableOverrides            string `url:"enable_canonical_variable_overrides,omitempty"`              // "true" or "false"
 	EnableCanonicalNamingAmbiguousTypePrefixing string `url:"enable_canonical_naming_ambiguous_type_prefixing,omitempty"` // "true" or "false"
 	// Variables
-=======
-	ClientPreviousActorID string `url:"client_previous_actor_id,omitempty"` // not required
-	RouteURL              string `url:"route_url,omitempty"`                // not required
-	RoutingNamespace      string `url:"routing_namespace,omitempty"`        // not required
-	Crn                   string `url:"__crn,omitempty"`                    // not required
->>>>>>> 1244df1c
 }
 
 func (c *Client) newHTTPQuery() *HttpQuery {
