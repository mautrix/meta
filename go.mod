--- conflicted
+++ resolved
@@ -5,6 +5,7 @@
 toolchain go1.25.0
 
 require (
+	github.com/beeper/poly1305 v0.0.0-20250815183548-d4eede7bbf3c
 	github.com/gabriel-vasile/mimetype v1.4.9
 	github.com/google/go-querystring v1.1.0
 	github.com/google/uuid v1.6.0
@@ -27,7 +28,6 @@
 
 require (
 	filippo.io/edwards25519 v1.1.0 // indirect
-	github.com/beeper/poly1305 v0.0.0-20250815183548-d4eede7bbf3c // indirect
 	github.com/coder/websocket v1.8.13 // indirect
 	github.com/coreos/go-systemd/v22 v22.5.0 // indirect
 	github.com/lib/pq v1.10.9 // indirect
@@ -43,11 +43,7 @@
 	go.mau.fi/zeroconfig v0.2.0 // indirect
 	golang.org/x/sync v0.16.0 // indirect
 	golang.org/x/sys v0.35.0 // indirect
-<<<<<<< HEAD
-	golang.org/x/text v0.27.0 // indirect
-=======
 	golang.org/x/text v0.28.0 // indirect
->>>>>>> 7e600bf3
 	gopkg.in/natefinch/lumberjack.v2 v2.2.1 // indirect
 	maunium.net/go/mauflag v1.0.0 // indirect
 )